/*
Executing shell commands via simple http server.
Settings through 2 command line arguments, path and shell command.
By default bind to :8080.

Install/update:
	go get -u github.com/msoap/shell2http
	ln -s $GOPATH/bin/shell2http ~/bin/shell2http

MacOS install:
	brew tap msoap/tools
	brew install shell2http
	# update:
	brew update; brew upgrade shell2http

Usage:
	shell2http [options] /path "shell command" /path2 "shell command2" ...
	options:
		-host="host"    : host for http server, default - all interfaces
		-port=NNNN      : port for http server, default - 8080
		-form           : parse query into environment vars
		-cgi            : exec as CGI-script
		                  set environment variables
		                  write POST-data to STDIN (if not set -form)
		                  parse headers from script (Location: XXX)
		-export-vars=var: export environment vars ("VAR1,VAR2,...")
		-export-all-vars: export all current environment vars
		-no-index       : dont generate index page
		-add-exit       : add /exit command
		-log=filename   : log filename, default - STDOUT
		-shell="shell"  : shell for execute command, "" - without shell
		-cache=NNN      : caching command out for NNN seconds
		-one-thread     : run each shell command in one thread
<<<<<<< HEAD
		-show-errors    : returns the standard output even if the command exits with a non-zero exit code
=======
		-include-stderr : also returns output written to stderr (default is stdout only)
>>>>>>> b64261d0
		-version
		-help

Examples:
	shell2http /top "top -l 1 | head -10"
	shell2http /date date /ps "ps aux"
	shell2http -export-all-vars /env 'printenv | sort' /env/path 'echo $PATH' /env/gopath 'echo $GOPATH'
	shell2http -export-all-vars /shell_vars_json 'perl -MJSON -E "say to_json(\%ENV)"'
	shell2http /cal_html 'echo "<html><body><h1>Calendar</h1>Date: <b>$(date)</b><br><pre>$(cal $(date +%Y))</pre></body></html>"'
	shell2http -form /form 'echo $v_from, $v_to'
	shell2http -cgi /user_agent 'echo $HTTP_USER_AGENT'
	shell2http -cgi /set 'touch file; echo "Location: /\n"'
	shell2http -export-vars=GOPATH /get 'echo $GOPATH'

More complex examples:

simple http-proxy server (for logging all URLs)
	# setup proxy as "http://localhost:8080/"
	shell2http \
		-log=/dev/null \
		-cgi \
		/ 'echo $REQUEST_URI 1>&2; [ "$REQUEST_METHOD" == "POST" ] && post_param="-d@-"; curl -sL $post_param "$REQUEST_URI" -A "$HTTP_USER_AGENT"'

test slow connection
	# http://localhost:8080/slow?duration=10
	shell2http -form /slow 'sleep ${v_duration:-1}; echo "sleep ${v_duration:-1} seconds"'

proxy with cache in files (for debug with production API with rate limit)
	# get "http://localhost:8080/get?url=http://api.url/"
	shell2http \
		-form \
		/form 'echo "<html><form action=/get>URL: <input name=url><input type=submit>"' \
		/get 'MD5=$(printf "%s" $v_url | md5); cat cache_$MD5 || (curl -sL $v_url | tee cache_$MD5)'

remote sound volume control (Mac OS)
	shell2http \
		/get  'osascript -e "output volume of (get volume settings)"' \
		/up   'osascript -e "set volume output volume (($(osascript -e "output volume of (get volume settings)")+10))"' \
		/down 'osascript -e "set volume output volume (($(osascript -e "output volume of (get volume settings)")-10))"'

remote control for Vox.app player (Mac OS)
	shell2http \
		/play_pause 'osascript -e "tell application \"Vox\" to playpause" && echo ok' \
		/get_info 'osascript -e "tell application \"Vox\"" -e "\"Artist: \" & artist & \"\n\" & \"Album: \" & album & \"\n\" & \"Track: \" & track" -e "end tell"'

get four random OS X wallpapers
	shell2http \
		/img 'cat "$(ls "/Library/Desktop Pictures/"*.jpg | ruby -e "puts STDIN.readlines.shuffle[0]")"' \
		/wallpapers 'echo "<html><h3>OS X Wallpapers</h3>"; seq 4 | xargs -I@ echo "<img src=/img?@ width=500>"'

More examples on https://github.com/msoap/shell2http/wiki

*/
package main

import (
	"flag"
	"fmt"
	"html"
	"io"
	"io/ioutil"
	"log"
	"net/http"
	"os"
	"os/exec"
	"regexp"
	"runtime"
	"strings"
	"sync"
	"time"

	"github.com/koding/cache"
	"github.com/mattn/go-shellwords"
)

// VERSION - version
const VERSION = "1.4"

// PORT - default port for http-server
const PORT = 8080

// ------------------------------------------------------------------

// INDEXHTML - Template for index page
const INDEXHTML = `<!DOCTYPE html>
<html>
<head>
	<title>shell2http</title>
</head>
<body>
	<h1>shell2http</h1>
	<ul>
		%s
	</ul>
	Get from: <a href="https://github.com/msoap/shell2http">github.com/msoap/shell2http</a>
</body>
</html>
`

// ------------------------------------------------------------------

// Command - one command type
type Command struct {
	path string
	cmd  string
}

// Config - config struct
type Config struct {
	host          string // server host
	port          int    // server port
	setCGI        bool   // set CGI variables
	setForm       bool   // parse form from URL
	noIndex       bool   // dont generate index page
	addExit       bool   // add /exit command
	exportVars    string // list of environment vars for export to script
	exportAllVars bool   // export all current environment vars
	shell         string // export all current environment vars
	cache         int    // caching command out (in seconds)
	oneThread     bool   // run each shell commands in one thread
<<<<<<< HEAD
	showErrors    bool   // returns the standard output even if the command exits with a non-zero exit code
=======
	includeStderr bool   // also returns output written to stderr (default is stdout only)
>>>>>>> b64261d0
}

// ------------------------------------------------------------------
// parse arguments
func getConfig() (cmdHandlers []Command, appConfig Config, err error) {
	var logFilename string
	flag.StringVar(&logFilename, "log", "", "log filename, default - STDOUT")
	flag.IntVar(&appConfig.port, "port", PORT, "port for http server")
	flag.StringVar(&appConfig.host, "host", "", "host for http server")
	flag.BoolVar(&appConfig.setCGI, "cgi", false, "exec as CGI-script")
	flag.StringVar(&appConfig.exportVars, "export-vars", "", "export environment vars (\"VAR1,VAR2,...\")")
	flag.BoolVar(&appConfig.exportAllVars, "export-all-vars", false, "export all current environment vars")
	flag.BoolVar(&appConfig.setForm, "form", false, "parse query into environment vars")
	flag.BoolVar(&appConfig.noIndex, "no-index", false, "dont generate index page")
	flag.BoolVar(&appConfig.addExit, "add-exit", false, "add /exit command")
	flag.StringVar(&appConfig.shell, "shell", "sh", "custom shell or \"\" for execute without shell")
	flag.IntVar(&appConfig.cache, "cache", 0, "caching command out (in seconds)")
	flag.BoolVar(&appConfig.oneThread, "one-thread", false, "run each shell command in one thread")
<<<<<<< HEAD
	flag.BoolVar(&appConfig.showErrors, "show-errors", false, "returns the standard output even if the command exits with a non-zero exit code")
=======
	flag.BoolVar(&appConfig.includeStderr, "include-stderr", false, "also returns output written to stderr (default is stdout only)")
>>>>>>> b64261d0
	flag.Usage = func() {
		fmt.Printf("usage: %s [options] /path \"shell command\" /path2 \"shell command2\"\n", os.Args[0])
		flag.PrintDefaults()
		os.Exit(0)
	}
	version := flag.Bool("version", false, "get version")
	flag.Parse()
	if *version {
		fmt.Println(VERSION)
		os.Exit(0)
	}

	// setup log file
	if len(logFilename) > 0 {
		fhLog, err := os.OpenFile(logFilename, os.O_RDWR|os.O_CREATE|os.O_APPEND, 0644)
		if err != nil {
			log.Fatalf("error opening log file: %v", err)
		}
		log.SetOutput(fhLog)
	}

	// need >= 2 arguments and count of it must be even
	args := flag.Args()
	if len(args) < 2 || len(args)%2 == 1 {
		return nil, Config{}, fmt.Errorf("error: need pairs of path and shell command")
	}

	for i := 0; i < len(args); i += 2 {
		path, cmd := args[i], args[i+1]
		if path[0] != '/' {
			return nil, Config{}, fmt.Errorf("error: path %s dont starts with /", path)
		}
		cmdHandlers = append(cmdHandlers, Command{path: path, cmd: cmd})
	}

	return cmdHandlers, appConfig, nil
}

// ------------------------------------------------------------------
// get default shell and command
func getShellAndParams(cmd string, customShell string, isWindows bool) (shell string, params []string, err error) {
	shell, params = "sh", []string{"-c", cmd}
	if isWindows {
		shell, params = "cmd", []string{"/C", cmd}
	}

	// custom shell
	switch {
	case customShell != "sh" && customShell != "":
		shell = customShell
	case customShell == "":
		cmdLine, err := shellwords.Parse(cmd)
		if err != nil {
			return shell, params, fmt.Errorf("Parse '%s' failed: %s", cmd, err)
		}

		shell, params = cmdLine[0], cmdLine[1:]
	}

	return shell, params, nil
}

// ------------------------------------------------------------------
// printAccessLogLine - out one line of access log
func printAccessLogLine(req *http.Request) {
	remoteAddr := req.RemoteAddr
	if realIP, ok := req.Header["X-Real-Ip"]; ok && len(realIP) > 0 {
		remoteAddr += ", " + realIP[0]
	}
	log.Printf("%s %s %s %s \"%s\"", req.Host, remoteAddr, req.Method, req.RequestURI, req.UserAgent())
}

// ------------------------------------------------------------------
// getShellHandler - get handler function for one shell command
func getShellHandler(appConfig Config, path string, shell string, params []string, cacheTTL *cache.MemoryTTL) func(http.ResponseWriter, *http.Request) {
	mutex := sync.Mutex{}

	shellHandler := func(rw http.ResponseWriter, req *http.Request) {
		printAccessLogLine(req)
		setCommonHeaders(rw)

		if appConfig.cache > 0 {
			cacheData, err := cacheTTL.Get(path)
			if err != cache.ErrNotFound && err != nil {
				log.Print(err)
			} else if err == nil {
				// cache hit
				fmt.Fprint(rw, cacheData.(string))
				return
			}
		}

		osExecCommand := exec.Command(shell, params...)

		proxySystemEnv(osExecCommand, appConfig)
		if appConfig.setForm {
			getForm(osExecCommand, req)
		}

		if appConfig.setCGI {
			setCGIEnv(osExecCommand, req, appConfig)
		}

		if appConfig.oneThread {
			mutex.Lock()
			defer mutex.Unlock()
		}

		var (
			shellOut []byte
			err      error
		)
		if appConfig.includeStderr {
			shellOut, err = osExecCommand.CombinedOutput()
		} else {
			osExecCommand.Stderr = os.Stderr
			shellOut, err = osExecCommand.Output()
		}

		if err != nil && !appConfig.showErrors {
			log.Println("exec error: ", err)
			fmt.Fprint(rw, "exec error: ", err)
		} else {
			outText := string(shellOut)
			if appConfig.setCGI {
				headers := map[string]string{}
				outText, headers = parseCGIHeaders(outText)
				for headerKey, headerValue := range headers {
					rw.Header().Set(headerKey, headerValue)
					if headerKey == "Location" {
						rw.WriteHeader(http.StatusFound)
					}
				}
			}
			fmt.Fprint(rw, outText)

			if appConfig.cache > 0 {
				err := cacheTTL.Set(path, outText)
				if err != nil {
					log.Print(err)
				}
			}
		}

		return
	}

	return shellHandler
}

// ------------------------------------------------------------------
// setup http handlers
func setupHandlers(cmdHandlers []Command, appConfig Config, cacheTTL *cache.MemoryTTL) error {
	indexLiHTML := ""
	existsRootPath := false

	for _, row := range cmdHandlers {
		path, cmd := row.path, row.cmd
		shell, params, err := getShellAndParams(cmd, appConfig.shell, runtime.GOOS == "windows")
		if err != nil {
			return err
		}

		http.HandleFunc(path, getShellHandler(appConfig, path, shell, params, cacheTTL))
		existsRootPath = existsRootPath || path == "/"

		log.Printf("register: %s (%s)\n", path, cmd)
		indexLiHTML += fmt.Sprintf(`<li><a href="%s">%s</a> <span style="color: #888">- %s<span></li>`, path, path, html.EscapeString(cmd))
	}

	// --------------
	if appConfig.addExit {
		http.HandleFunc("/exit", func(rw http.ResponseWriter, req *http.Request) {
			printAccessLogLine(req)
			setCommonHeaders(rw)
			fmt.Fprint(rw, "Bye...")
			go os.Exit(0)

			return
		})

		log.Printf("register: %s (%s)\n", "/exit", "/exit")
		indexLiHTML += fmt.Sprintf(`<li><a href="%s">%s</a></li>`, "/exit", "/exit")
	}

	// --------------
	if !appConfig.noIndex && !existsRootPath {
		indexHTML := fmt.Sprintf(INDEXHTML, indexLiHTML)
		http.HandleFunc("/", func(rw http.ResponseWriter, req *http.Request) {
			setCommonHeaders(rw)
			if req.URL.Path != "/" {
				log.Printf("404: %s", req.URL.Path)
				http.NotFound(rw, req)
				return
			}
			printAccessLogLine(req)
			fmt.Fprint(rw, indexHTML)

			return
		})
	}

	return nil
}

// ------------------------------------------------------------------
// set some CGI variables
func setCGIEnv(cmd *exec.Cmd, req *http.Request, appConfig Config) {
	// set HTTP_* variables
	for headerName, headerValue := range req.Header {
		envName := strings.ToUpper(strings.Replace(headerName, "-", "_", -1))
		if envName == "PROXY" {
			continue
		}
		cmd.Env = append(cmd.Env, fmt.Sprintf("HTTP_%s=%s", envName, headerValue[0]))
	}

	remoteAddr := regexp.MustCompile(`^(.+):(\d+)$`).FindStringSubmatch(req.RemoteAddr)
	if len(remoteAddr) != 3 {
		remoteAddr = []string{"", "", ""}
	}
	CGIVars := [...]struct {
		cgiName, value string
	}{
		{"PATH_INFO", req.URL.Path},
		{"QUERY_STRING", req.URL.RawQuery},
		{"REMOTE_ADDR", remoteAddr[1]},
		{"REMOTE_PORT", remoteAddr[2]},
		{"REQUEST_METHOD", req.Method},
		{"REQUEST_URI", req.RequestURI},
		{"SCRIPT_NAME", req.URL.Path},
		{"SERVER_NAME", appConfig.host},
		{"SERVER_PORT", fmt.Sprintf("%d", appConfig.port)},
		{"SERVER_PROTOCOL", req.Proto},
		{"SERVER_SOFTWARE", "shell2http"},
	}

	for _, row := range CGIVars {
		cmd.Env = append(cmd.Env, fmt.Sprintf("%s=%s", row.cgiName, row.value))
	}

	// get POST data to stdin of script (if not parse form vars above)
	if req.Method == "POST" && !appConfig.setForm {

		var (
			stdin    io.WriteCloser
			postBody []byte
		)
		err := errChain(func() (err error) {
			stdin, err = cmd.StdinPipe()
			return err
		}, func() (err error) {
			postBody, err = ioutil.ReadAll(req.Body)
			return err
		}, func() error {
			_, err := stdin.Write(postBody)
			return err
		}, func() error {
			return stdin.Close()
		})
		if err != nil {
			log.Println("get STDIN error: ", err)
			return
		}

	}
}

// errChain - handle errors on few functions
func errChain(chainFuncs ...func() error) error {
	for _, fn := range chainFuncs {
		if err := fn(); err != nil {
			return err
		}
	}

	return nil
}

// ------------------------------------------------------------------
/* parse headers from script output:

Header-name1: value1\n
Header-name2: value2\n
\n
text

*/
func parseCGIHeaders(shellOut string) (string, map[string]string) {
	headersMap := map[string]string{}
	parts := regexp.MustCompile(`\r?\n\r?\n`).Split(shellOut, 2)
	if len(parts) == 2 {
		re := regexp.MustCompile(`(\S+):\s*(.+)\r?\n?`)
		headers := re.FindAllStringSubmatch(parts[0], -1)
		if len(headers) > 0 {
			for _, header := range headers {
				headersMap[header[1]] = header[2]
			}
			return parts[1], headersMap
		}
	}

	// headers dont found, return all text
	return shellOut, headersMap
}

// ------------------------------------------------------------------
// parse form into environment vars
func getForm(cmd *exec.Cmd, req *http.Request) {
	err := req.ParseForm()
	if err != nil {
		log.Println(err)
		return
	}

	for key, value := range req.Form {
		cmd.Env = append(cmd.Env, fmt.Sprintf("%s=%s", "v_"+key, strings.Join(value, ",")))
	}
}

// ------------------------------------------------------------------
// proxy some system vars
func proxySystemEnv(cmd *exec.Cmd, appConfig Config) {
	varsNames := []string{"PATH", "HOME", "LANG", "USER", "TMPDIR"}

	if appConfig.exportVars != "" {
		varsNames = append(varsNames, strings.Split(appConfig.exportVars, ",")...)
	}

	for _, envRaw := range os.Environ() {
		env := strings.SplitN(envRaw, "=", 2)
		if appConfig.exportAllVars {
			cmd.Env = append(cmd.Env, envRaw)
		} else {
			for _, envVarName := range varsNames {
				if env[0] == envVarName {
					cmd.Env = append(cmd.Env, envRaw)
				}
			}
		}
	}
}

// ------------------------------------------------------------------
// set headers for all handlers
func setCommonHeaders(rw http.ResponseWriter) {
	rw.Header().Set("Server", fmt.Sprintf("shell2http %s", VERSION))
}

// ------------------------------------------------------------------
func main() {
	cmdHandlers, appConfig, err := getConfig()
	if err != nil {
		log.Fatal(err)
	}

	var cacheTTL *cache.MemoryTTL
	if appConfig.cache > 0 {
		cacheTTL = cache.NewMemoryWithTTL(time.Duration(appConfig.cache) * time.Second)
		cacheTTL.StartGC(time.Duration(appConfig.cache) * time.Second * 2)
	}
	err = setupHandlers(cmdHandlers, appConfig, cacheTTL)
	if err != nil {
		log.Fatal(err)
	}

	adress := fmt.Sprintf("%s:%d", appConfig.host, appConfig.port)
	log.Printf("listen http://%s/\n", adress)
	err = http.ListenAndServe(adress, nil)
	if err != nil {
		log.Fatal(err)
	}
}<|MERGE_RESOLUTION|>--- conflicted
+++ resolved
@@ -31,11 +31,8 @@
 		-shell="shell"  : shell for execute command, "" - without shell
 		-cache=NNN      : caching command out for NNN seconds
 		-one-thread     : run each shell command in one thread
-<<<<<<< HEAD
 		-show-errors    : returns the standard output even if the command exits with a non-zero exit code
-=======
 		-include-stderr : also returns output written to stderr (default is stdout only)
->>>>>>> b64261d0
 		-version
 		-help
 
@@ -156,11 +153,8 @@
 	shell         string // export all current environment vars
 	cache         int    // caching command out (in seconds)
 	oneThread     bool   // run each shell commands in one thread
-<<<<<<< HEAD
 	showErrors    bool   // returns the standard output even if the command exits with a non-zero exit code
-=======
 	includeStderr bool   // also returns output written to stderr (default is stdout only)
->>>>>>> b64261d0
 }
 
 // ------------------------------------------------------------------
@@ -179,11 +173,8 @@
 	flag.StringVar(&appConfig.shell, "shell", "sh", "custom shell or \"\" for execute without shell")
 	flag.IntVar(&appConfig.cache, "cache", 0, "caching command out (in seconds)")
 	flag.BoolVar(&appConfig.oneThread, "one-thread", false, "run each shell command in one thread")
-<<<<<<< HEAD
 	flag.BoolVar(&appConfig.showErrors, "show-errors", false, "returns the standard output even if the command exits with a non-zero exit code")
-=======
 	flag.BoolVar(&appConfig.includeStderr, "include-stderr", false, "also returns output written to stderr (default is stdout only)")
->>>>>>> b64261d0
 	flag.Usage = func() {
 		fmt.Printf("usage: %s [options] /path \"shell command\" /path2 \"shell command2\"\n", os.Args[0])
 		flag.PrintDefaults()
